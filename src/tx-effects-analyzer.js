const Bignumber = require('bignumber.js')
const {parseLedgerEntryChanges} = require('./ledger-entry-changes-parser')
const {xdrParseAsset, xdrParseClaimantPredicate} = require('./tx-xdr-parser-utils')

const effectTypes = {
    feeCharged: "feeCharged",
    accountCreated: "accountCreated",
    accountDebited: "accountDebited",
    accountCredited: "accountCredited",
    accountRemoved: "accountRemoved",
    accountHomeDomainUpdated: "accountHomeDomainUpdated",
    accountThresholdsUpdated: "accountThresholdsUpdated",
    accountFlagsUpdated: "accountFlagsUpdated",
    accountInflationDestinationUpdated: "accountInflationDestinationUpdated",
    accountSignerUpdated: "accountSignerUpdated",
    accountSignerRemoved: "accountSignerRemoved",
    accountSignerCreated: "accountSignerCreated",
    trustlineRemoved: "trustlineRemoved",
    liquidityPoolRemoved: "liquidityPoolRemoved",
    trustlineCreated: "trustlineCreated",
    trustlineUpdated: "trustlineUpdated",
    liquidityPoolCreated: "liquidityPoolCreated",
    trustlineAuthorizationUpdated: "trustlineAuthorizationUpdated",
    trustlineDeauthorized: "trustlineDeauthorized",
    trade: "trade",
    liquidityPoolUpdated: "liquidityPoolUpdated",
    offerCreated: "offerCreated",
    offerUpdated: "offerUpdated",
    offerRemoved: "offerRemoved",
    inflation: "inflation",
    dataEntryCreated: "dataEntryCreated",
    dataEntryUpdated: "dataEntryUpdated",
    dataEntryRemoved: "dataEntryRemoved",
    sequenceBumped: "sequenceBumped",
    claimableBalanceCreated: "claimableBalanceCreated",
    claimableBalanceRemoved: "claimableBalanceRemoved",
    liquidityPoolDeposited: "liquidityPoolDeposited",
    liquidityPoolWithdrew: "liquidityPoolWithdrew",

    accountSponsorshipCreated: "accountSponsorshipCreated",
    accountSponsorshipUpdated: "accountSponsorshipUpdated",
    accountSponsorshipRemoved: "accountSponsorshipRemoved",

    trustlineSponsorshipCreated: "trustlineSponsorshipCreated",
    trustlineSponsorshipUpdated: "trustlineSponsorshipUpdated",
    trustlineSponsorshipRemoved: "trustlineSponsorshipRemoved",

    liquidityPoolStakeSponsorshipCreated: "liquidityPoolStakeSponsorshipCreated",
    liquidityPoolStakeSponsorshipUpdated: "liquidityPoolStakeSponsorshipUpdated",
    liquidityPoolStakeSponsorshipRemoved: "liquidityPoolStakeSponsorshipRemoved",

    offerSponsorshipCreated: "offerSponsorshipCreated",
    offerSponsorshipUpdated: "offerSponsorshipUpdated",
    offerSponsorshipRemoved: "offerSponsorshipRemoved",

    dataSponsorshipCreated: "dataSponsorshipCreated",
    dataSponsorshipUpdated: "dataSponsorshipUpdated",
    dataSponsorshipRemoved: "dataSponsorshipRemoved",

    claimableBalanceSponsorshipCreated: "claimableBalanceSponsorshipCreated",
    claimableBalanceSponsorshipUpdated: "claimableBalanceSponsorshipUpdated",
    claimableBalanceSponsorshipRemoved: "claimableBalanceSponsorshipRemoved",

    liquidityPoolSponsorshipCreated: "liquidityPoolSponsorshipCreated",
    liquidityPoolSponsorshipUpdated: "liquidityPoolSponsorshipUpdated",
    liquidityPoolSponsorshipRemoved: "liquidityPoolSponsorshipRemoved",

    signerSponsorshipRemoved: "signerSponsorshipRemoved",
    signerSponsorshipUpdated: "signerSponsorshipUpdated",
    signerSponsorshipCreated: "signerSponsorshipCreated"
}

function analyzeOperationEffects({operation, meta, result}) {
    //TODO: check that operation always has correct source account
    if (!operation.source)
        throw new Error('Operation source is not defined')
    const processEffects = effectProcessorMap[operation.type]
    const changes = parseLedgerEntryChanges(meta)
    operation.effects = processEffects({
        operation,
        changes,
        result
    })
    processSponsorshipEffects({operation, changes})
    processSignerSponsorshipEffects({operation, changes})
    return operation.effects
}

const effectProcessorMap = {
    createAccount: processCreateAccountEffects,
    accountMerge: processMergeAccountEffects,
    payment: processPaymentEffects,
    pathPaymentStrictReceive: processPathPaymentStrictReceiveEffects,
    pathPaymentStrictSend: processPathPaymentStrictSendEffects,
    manageSellOffer: processDexOperationEffects,
    createPassiveSellOffer: processDexOperationEffects,
    manageBuyOffer: processDexOperationEffects,
    setOptions: processSetOptionsEffects,
    changeTrust: processChangeTrustEffects,
    allowTrust: processAllowTrustEffects,
    inflation: processInflationEffects,
    manageData: processManageDataEffects,
    bumpSequence: processBumpSequenceEffects,
    createClaimableBalance: processCreateClaimableBalanceEffects,
    claimClaimableBalance: processClaimClaimableBalanceEffects,
    setTrustLineFlags: processAllowTrustEffects,
    liquidityPoolDeposit: processLiquidityPoolDepositEffects,
    liquidityPoolWithdraw: processLiquidityPoolWithdrawEffects,
    clawback: processClawbackEffects,
    clawbackClaimableBalance: processClawbackClaimableBalanceEffects,
    beginSponsoringFutureReserves: empty,
    endSponsoringFutureReserves: empty,
    revokeSponsorship: empty,
    revokeAccountSponsorship: empty,
    revokeTrustlineSponsorship: empty,
    revokeOfferSponsorship: empty,
    revokeDataSponsorship: empty,
    revokeClaimableBalanceSponsorship: empty,
    revokeLiquidityPoolSponsorship: empty,
    revokeSignerSponsorship: empty
}

function processFeeChargedEffect(tx, chargedAmount, feeBump = false) {
    const res = {
        type: effectTypes.feeCharged,
        source: tx.feeSource || tx.source,
        asset: 'XLM',
        feeBid: adjustPrecision(tx.fee),
        charged: adjustPrecision(chargedAmount)

    }
    if (feeBump) {
        res.isFeeBump = true
    }
    return res
}

function processCreateAccountEffects({operation}) {
    const effect = {
        type: effectTypes.accountCreated,
        source: operation.source,
        account: operation.destination
    }
    if (parseFloat(operation.startingBalance) === 0)
        return [effect]
    return [
        effect,
        {
            type: effectTypes.accountDebited,
            source: operation.source,
            asset: 'XLM',
            amount: trimZeros(operation.startingBalance)
        },
        {
            type: effectTypes.accountCredited,
            source: operation.destination,
            asset: 'XLM',
            amount: trimZeros(operation.startingBalance)
        }
    ]
}

function processMergeAccountEffects({operation, result}) {
    const removedEffect = {
        type: effectTypes.accountRemoved,
        source: operation.source,
        account: operation.source
    }
    if (parseFloat(result.actualMergedAmount) === 0)
        return [removedEffect]
    return [
        {
            type: effectTypes.accountDebited,
            source: operation.source,
            asset: 'XLM',
            amount: adjustPrecision(result.actualMergedAmount)
        },
        {
            type: effectTypes.accountCredited,
            source: operation.destination,
            asset: 'XLM',
            amount: adjustPrecision(result.actualMergedAmount)
        },
        removedEffect
    ]
}

function processSetOptionsEffects({operation, changes}) {
    const effects = []
    const {before, after} = changes.find(ch => ch.type === 'account' && ch.before.address === operation.source)
    if (before.homeDomain !== after.homeDomain) {
        effects.push({
            type: effectTypes.accountHomeDomainUpdated,
            source: operation.source,
            domain: after.homeDomain
        })
    }
    if (JSON.stringify(before.thresholds) !== JSON.stringify(after.thresholds)) {
        effects.push({
            type: effectTypes.accountThresholdsUpdated,
            source: operation.source,
            thresholds: after.thresholds
        })
    }
    if (before.flags !== after.flags) {
        effects.push({
            type: effectTypes.accountFlagsUpdated,
            source: operation.source,
            flags: after.flags
        })
    }
    if (before.inflationDest !== after.inflationDest) {
        effects.push({
            type: effectTypes.accountInflationDestinationUpdated,
            source: operation.source,
            inflationDestination: after.inflationDest
        })
    }
    if (operation.masterWeight !== undefined && before.masterWeight !== after.masterWeight) {
        if (operation.masterWeight > 0) {
            effects.push({
                type: effectTypes.accountSignerUpdated,
                source: operation.source,
                signer: after.address,
                weight: after.masterWeight,
                masterWeight: after.masterWeight,
                signers: after.signers
            })
        } else {
            effects.push({
                type: effectTypes.accountSignerRemoved,
                source: operation.source,
                signer: after.address,
                weight: after.masterWeight,
                masterWeight: after.masterWeight,
                signers: after.signers
            })
        }
    }
    if (operation.signer !== undefined && JSON.stringify(before.signers) !== JSON.stringify(after.signers)) {
        const weight = parseInt(operation.signer.weight || 0, 10)
        const key = operation.signer.ed25519PublicKey || operation.signer.sha256Hash || operation.signer.preAuthTx || operation.signer.ed25519SignedPayload
        if (weight === 0) {
            effects.push({
                type: effectTypes.accountSignerRemoved,
                source: operation.source,
                signer: key,
                weight,
                masterWeight: after.masterWeight,
                signers: after.signers
            })
        } else if (before.signers.length < after.signers.length) {
            effects.push({
                type: effectTypes.accountSignerCreated,
                source: operation.source,
                signer: key,
                weight,
                masterWeight: after.masterWeight,
                signers: after.signers
            })
        } else {
            effects.push({
                type: effectTypes.accountSignerUpdated,
                source: operation.source,
                signer: key,
                weight,
                masterWeight: after.masterWeight,
                signers: after.signers
            })
        }
    }
    return effects
}

function processChangeTrustEffects({operation, changes}) {
    const trustChange = changes.find(ch => ch.type === 'trustline' || ch.type === 'liquidityPoolStake')
    const trustedAsset = operation.line.fee ? (trustChange.before || trustChange.after).pool : xdrParseAsset(operation.line)
    const trustEffect = {
        type: '',
        source: operation.source,
        asset: trustedAsset
    }

    const effects = [trustEffect]
    if (parseFloat(operation.limit) === 0) {
        trustEffect.type = effectTypes.trustlineRemoved
        if (trustChange.type === 'liquidityPoolStake' && changes.some(ch => ch.type === 'liquidityPool' && ch.action === 'removed')) {
            effects.push({
                type: effectTypes.liquidityPoolRemoved,
                source: operation.source,
                pool: trustedAsset
            })
        }
    } else {
        trustEffect.type = trustChange.action === 'created' ? effectTypes.trustlineCreated : effectTypes.trustlineUpdated
        trustEffect.limit = trimZeros(operation.limit)
        if (trustChange.type === 'liquidityPoolStake') {
            const lpChange = changes.find(ch => ch.type === 'liquidityPool' && ch.action === 'created')
            if (lpChange) {
                effects.push({
                    type: effectTypes.liquidityPoolCreated,
                    source: operation.source,
                    pool: trustedAsset,
                    reserves: lpChange.after.asset.map(asset => ({asset, amount: '0'})),
                    shares: '0'
                })
            }
        }
    }
    return effects
}

function processAllowTrustEffects({operation, changes}) {
    let effectType
    if (!changes.length)
        return []

    if (operation.flags) {
        if (operation.flags.authorized || operation.flags.authorizedToMaintainLiabilities || operation.flags.clawbackEnabled) {
            effectType = effectTypes.trustlineAuthorizationUpdated
        } else {
            effectType = effectTypes.trustlineDeauthorized
        }
    } else {
        switch (operation.authorize) {
            case false:
            case 0:
                effectType = effectTypes.trustlineDeauthorized
                break
            case true:
            case 1:
            default:
                effectType = effectTypes.trustlineAuthorizationUpdated
                break
        }
    }
    const {after} = changes[0]
    return [{
        type: effectType,
        source: operation.source,
        trustor: operation.trustor,
        asset: after.asset,
        flags: after.flags
    }]
}

function processPaymentEffects({operation}) {
    if (operation.source === operation.destination)
        return [] //self-transfer
    const asset = xdrParseAsset(operation.asset)
    return [
        {
            type: effectTypes.accountDebited,
            source: operation.source,
            asset,
            amount: trimZeros(operation.amount)
        },
        {
            type: effectTypes.accountCredited,
            source: operation.destination,
            asset,
            amount: trimZeros(operation.amount)
        }
    ]
}

function processPathPaymentStrictReceiveEffects({operation, changes, result}) {
    if (!changes.length)
        return [] //self-transfer without effects
    const tradeEffects = processDexOperationEffects({operation, changes, result})
    const trades = tradeEffects.filter(e => e.type === effectTypes.trade)
    const srcAmounts = []
    for (let i = 0; i < trades.length; i++) {
        const {amount, asset} = trades[i]
        if (i > 0 && trades[i - 1].asset.join() !== asset.join())
            break
        srcAmounts.push(amount[1])
    }
    const srcAmount = srcAmounts.reduce((prev, v) => prev.add(v), new Bignumber(0)).toString()
    return [
        {
            type: effectTypes.accountDebited,
            source: operation.source,
            asset: xdrParseAsset(operation.sendAsset),
            amount: srcAmount
        },
        ...tradeEffects,
        {
            type: effectTypes.accountCredited,
            source: operation.destination,
            asset: xdrParseAsset(operation.destAsset),
            amount: trimZeros(operation.destAmount)
        }
    ]
}

function processPathPaymentStrictSendEffects({operation, changes, result}) {
    if (!changes.length)
        return [] //self-transfer without effects
    const tradeEffects = processDexOperationEffects({operation, changes, result})
    return [
        {
            type: effectTypes.accountDebited,
            source: operation.source,
            asset: xdrParseAsset(operation.sendAsset),
            amount: trimZeros(operation.sendAmount)
        },
        ...tradeEffects,
        {
            type: effectTypes.accountCredited,
            source: operation.destination,
            asset: xdrParseAsset(operation.destAsset),
            amount: adjustPrecision(result.payment.amount)
        }
    ]
}

function processDexOperationEffects({operation, changes, result}) {
    const effects = []
    for (const {action, type, before, after} of changes) {
        //add trade effect
        if (type === 'liquidityPool' || type === 'offer' && action !== 'created') {
            const id = before?.id || after?.id
<<<<<<< HEAD
            const claimedOffer = result.claimedOffers.find(co => co.offerId === id)
            const trade = {
                type: effectTypes.trade,
                source: operation.source,
                amount: claimedOffer.amount.map(adjustPrecision),
                asset: claimedOffer.asset
            }
            if (type === 'liquidityPool') {
                trade.pool = before.pool
            } else {
                trade.offer = before.id
                trade.seller = before.account
=======
            //process trade effects
            const claimedOffers = result.claimedOffers.filter(co => co.offerId === id)
            for (const claimedOffer of claimedOffers) {
                const trade = {
                    type: 'trade',
                    source: operation.source,
                    amount: claimedOffer.amount.map(adjustPrecision),
                    asset: claimedOffer.asset
                }
                if (type === 'liquidityPool') {
                    trade.pool = before.pool
                } else {
                    trade.offer = before.id
                    trade.seller = before.account
                }
                effects.push(trade)
>>>>>>> b4537364
            }
        }
        switch (type) {
            case 'liquidityPool':
                effects.push({ //updated token amount after the trade against a liquidity
                    type: effectTypes.liquidityPoolUpdated,
                    source: operation.source,
                    amount: after.amount.map(adjustPrecision),
                    asset: after.asset,
                    price: new Bignumber(after.amount[0]).div(new Bignumber(after.amount[1])).toNumber(),
                    shares: after.shares,
                    accounts: parseInt(after.accounts, 10)
                })
                break
            case 'offer':
                switch (action) {
                    case 'created': //new offer created as a result of manage offer operation
                        effects.push({
                            type: effectTypes.offerCreated,
                            source: operation.source,
                            owner: after.account,
                            offer: after.id,
                            amount: adjustPrecision(after.amount),
                            asset: after.asset,
                            price: after.price,
                            flags: after.flags
                        })
                        break
                    case 'updated': //offer changed as a result of a trade
                        effects.push({
                            type: effectTypes.offerUpdated,
                            source: operation.source,
                            owner: after.account,
                            offer: after.id,
                            amount: adjustPrecision(after.amount),
                            asset: after.asset,
                            price: after.price,
                            flags: after.flags
                        })
                        break
                    case 'removed': //offer removed - either as a result of trade or canceling operation
                        effects.push({
                            type: effectTypes.offerRemoved,
                            source: operation.source,
                            owner: before.account,
                            offer: before.id,
                            asset: before.asset,
                            flags: before.flags
                        })
                        break
                }
                break
            case 'account':
            case 'trustline':
                //no need to process these ledger entry types - skip
                break
            default:
                throw new UnexpectedMetaChangeError({action, type})
        }
    }
    return effects
}

function processInflationEffects({operation, result}) {
    const paymentEffects = (result.inflationPayouts || []).map(ip => ({
        type: effectTypes.accountCredited,
        source: ip.account,
        asset: 'XLM',
        amount: adjustPrecision(ip.amount)
    }))
    return [
        {
            type: effectTypes.inflation,
            source: operation.source
        },
        ...paymentEffects
    ]
}

function processManageDataEffects({operation, changes}) {
    if (!changes.length)
        return [] //data entries not updated
    const change = changes.find(ch => ch.type === 'data')
    const effect = {
        type: '',
        source: operation.source,
        name: operation.name
    }
    switch (change.action) {
        case 'created':
            effect.type = effectTypes.dataEntryCreated
            effect.value = operation.value.toString('base64')
            break
        case 'updated':
            effect.type = effectTypes.dataEntryUpdated
            effect.value = operation.value.toString('base64')
            break
        case 'removed':
            effect.type = effectTypes.dataEntryRemoved
            break
    }
    return [effect]
}

function processBumpSequenceEffects({operation, changes}) {
    const {before, after} = changes[0]
    if (before.sequence === after.sequence)
        return []
    return [
        {
            type: effectTypes.sequenceBumped,
            source: operation.source,
            sequence: after.sequence
        }
    ]
}

function processCreateClaimableBalanceEffects({operation, result}) {
    const asset = xdrParseAsset(operation.asset)
    return [
        {
            type: effectTypes.accountDebited,
            source: operation.source,
            asset,
            amount: trimZeros(operation.amount)
        },
        {
            type: effectTypes.claimableBalanceCreated,
            source: operation.source,
            balance: result.balanceId,
            asset,
            amount: trimZeros(operation.amount),
            claimants: operation.claimants.map(c => ({
                destination: c.destination,
                predicate: xdrParseClaimantPredicate(c.predicate)
            }))
        }
    ]
}

function processClaimClaimableBalanceEffects({operation, changes}) {
    const {before} = changes.find(ch => ch.type === 'claimableBalance')
    return [
        {
            type: effectTypes.accountCredited,
            source: operation.source,
            asset: before.asset,
            amount: adjustPrecision(before.amount)
        },
        {
            type: effectTypes.claimableBalanceRemoved,
            source: operation.source,
            balance: before.balanceId
        }
    ]
}

function processLiquidityPoolDepositEffects({operation, changes}) {
    const effects = []
    for (const {action, type, before, after} of changes) {
        if (type !== 'liquidityPool')
            continue
        switch (action) {
            case 'updated':
                effects.push({
                    type: effectTypes.liquidityPoolDeposited,
                    source: operation.source,
                    pool: operation.liquidityPoolId,
                    assets: after.asset.map((asset, i) => ({
                        asset,
                        amount: adjustPrecision(new Bignumber(after.amount[i]).minus(before.amount[i]))
                    })),
                    shares: new Bignumber(after.shares).minus(before.shares).toString()
                })
                effects.push({
                    type: effectTypes.liquidityPoolUpdated,
                    source: operation.source,
                    pool: operation.liquidityPoolId,
                    reserves: after.asset.map((asset, i) => ({
                        asset,
                        amount: adjustPrecision(after.amount[i])
                    })),
                    shares: after.shares
                })
                break
            default:
                throw new UnexpectedMetaChangeError({action, type})
        }

    }
    return effects
}

function processLiquidityPoolWithdrawEffects({operation, changes}) {
    const effects = []
    for (const ch of changes) {
        if (ch.type !== 'liquidityPool')
            continue
        const {action, before, after} = ch
        switch (action) {
            case 'updated':
                effects.push({
                    type: effectTypes.liquidityPoolWithdrew,
                    source: operation.source,
                    pool: operation.liquidityPoolId,
                    assets: before.asset.map((asset, i) => ({
                        asset,
                        amount: adjustPrecision(new Bignumber(before.amount[i]).minus(after.amount[i]))
                    })),
                    shares: new Bignumber(before.shares).minus(after.shares).toString()
                })
                effects.push({
                    type: effectTypes.liquidityPoolUpdated,
                    source: operation.source,
                    pool: operation.liquidityPoolId,
                    reserves: after.asset.map((asset, i) => ({
                        asset,
                        amount: adjustPrecision(after.amount[i])
                    })),
                    shares: after.shares
                })
                break
            default:
                throw new UnexpectedMetaChangeError(ch)
        }
    }
    return effects
}

function processClawbackEffects({operation}) {
    const asset = xdrParseAsset(operation.asset)
    if (!asset.includes(operation.source))
        throw new Error(`Asset ${asset} clawed back by account ${operation.source}`)
    return [
        {
            type: effectTypes.accountDebited,
            source: operation.from,
            asset,
            amount: trimZeros(operation.amount)
        },
        {
            type: effectTypes.accountCredited,
            source: operation.source,
            asset,
            amount: trimZeros(operation.amount)
        }
    ]
}

function processClawbackClaimableBalanceEffects({operation, changes}) {
    const {before} = changes.find(ch => ch.type === 'claimableBalance')
    return [
        {
            type: effectTypes.accountCredited,
            source: operation.source,
            asset: before.asset,
            amount: adjustPrecision(before.amount)
        },
        {
            type: effectTypes.claimableBalanceRemoved,
            source: operation.source,
            balance: before.balanceId
        }
    ]
}

function __getSponsorshipEffect(action, type) {
    switch (action) {
        case 'created':
            return effectTypes[`${type}SponsorshipCreated`]
        case 'updated':
            return effectTypes[`${type}SponsorshipUpdated`]
        case 'removed':
            return effectTypes[`${type}SponsorshipRemoved`]
        default:
            throw new UnexpectedMetaChangeError({action, type})
    }
}

function processSponsorshipEffects({operation, changes}) {
    for (const change of changes) {
        const {type, action, before, after} = change
        const effect = {
            type: __getSponsorshipEffect(action, type),
            source: operation.source
        }
        switch (action) {
            case 'created':
                if (!after.sponsor)
                    continue
                effect.sponsor = after.sponsor
                break
            case 'updated':
                if (before.sponsor === after.sponsor)
                    continue
                effect.sponsor = after.sponsor
                effect.prevSponsor = before.sponsor
                break
            case 'removed':
                if (!before.sponsor)
                    continue
                effect.prevSponsor = before.sponsor
                break
        }
        switch (type) {
            case 'account':
                effect.account = before?.address || after?.address
                break
            case 'trustline':
                effect.account = before?.account || after?.account
                effect.asset = before?.asset || after?.asset
                break
            case 'liquidityPoolStake':
                effect.account = before?.account || after?.account
                effect.pool = before?.pool || after?.pool
                break
            case 'offer':
                effect.account = before?.account || after?.account
                effect.offer = before?.id || after?.id
                break
            case 'data':
                effect.account = before?.account || after?.account
                effect.name = before?.name || after?.name
                break
            case 'claimableBalance':
                effect.balance = before?.balanceId || after?.balanceId
                //TODO: add claimable balance asset to the effect
                break
            case 'liquidityPool': //ignore??
                continue
            default:
                throw new Error(`Unsupported meta change type: ${type}`)
        }
        operation.effects.push(effect)
    }
}

function processSignerSponsorshipEffects({operation, changes}) {
    if (!['revokeSignerSponsorship', 'setOptions'].includes(operation.type))
        return
    for (const {type, action, before, after} of changes) {
        if (type !== 'account' || action !== 'updated' || !before.signerSponsoringIDs?.length && !after.signerSponsoringIDs?.length)
            continue
        const [beforeMap, afterMap] = [before, after].map(state => {
            const signersMap = {}
            if (state.signerSponsoringIDs?.length) {
                for (let i = 0; i < state.signers.length; i++) {
                    const sponsor = state.signerSponsoringIDs[i]
                    if (sponsor) { //add only sponsored signers to the map
                        signersMap[state.signers[i].key] = sponsor
                    }
                }
            }
            return signersMap
        })

        for (const signerKey of Object.keys(beforeMap)) {
            const newSponsor = afterMap[signerKey]
            if (!newSponsor) {
                operation.effects.push({
                    type: effectTypes.signerSponsorshipRemoved,
                    source: operation.source,
                    account: before.address,
                    signer: signerKey,
                    prevSponsor: beforeMap[signerKey]
                })
                break
            }
            if (newSponsor !== beforeMap[signerKey]) {
                operation.effects.push({
                    type: effectTypes.signerSponsorshipUpdated,
                    source: operation.source,
                    account: before.address,
                    signer: signerKey,
                    sponsor: newSponsor,
                    prevSponsor: beforeMap[signerKey]
                })
                break
            }
        }

        for (const signerKey of Object.keys(afterMap)) {
            const prevSponsor = beforeMap[signerKey]
            if (!prevSponsor) {
                operation.effects.push({
                    type: effectTypes.signerSponsorshipCreated,
                    source: operation.source,
                    account: after.address,
                    signer: signerKey,
                    sponsor: afterMap[signerKey]
                })
                break
            }
        }
    }
}

function empty() {
    return []
}

function adjustPrecision(value) {
    if (value === '0')
        return value
    return trimZeros(new Bignumber(value).div(10000000).toString())
}

function trimZeros(value) {
    let [integer, fractional] = value.split('.')
    if (!fractional)
        return value
    fractional = fractional.replace(/0+$/, '')
    if (!fractional)
        return integer
    return integer + '.' + fractional
}

class UnexpectedMetaChangeError extends Error {
    constructor(change) {
        super(`Unexpected meta changes: ${change.action} ${change.type}`)
    }
}

module.exports = {analyzeOperationEffects, processFeeChargedEffect, effectTypes}<|MERGE_RESOLUTION|>--- conflicted
+++ resolved
@@ -421,25 +421,11 @@
         //add trade effect
         if (type === 'liquidityPool' || type === 'offer' && action !== 'created') {
             const id = before?.id || after?.id
-<<<<<<< HEAD
-            const claimedOffer = result.claimedOffers.find(co => co.offerId === id)
-            const trade = {
-                type: effectTypes.trade,
-                source: operation.source,
-                amount: claimedOffer.amount.map(adjustPrecision),
-                asset: claimedOffer.asset
-            }
-            if (type === 'liquidityPool') {
-                trade.pool = before.pool
-            } else {
-                trade.offer = before.id
-                trade.seller = before.account
-=======
             //process trade effects
             const claimedOffers = result.claimedOffers.filter(co => co.offerId === id)
             for (const claimedOffer of claimedOffers) {
                 const trade = {
-                    type: 'trade',
+                    type: effectTypes.trade,
                     source: operation.source,
                     amount: claimedOffer.amount.map(adjustPrecision),
                     asset: claimedOffer.asset
@@ -451,7 +437,6 @@
                     trade.seller = before.account
                 }
                 effects.push(trade)
->>>>>>> b4537364
             }
         }
         switch (type) {
