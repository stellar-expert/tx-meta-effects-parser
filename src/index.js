const {TransactionBuilder, Networks, xdr} = require('stellar-base')
const {processFeeChargedEffect, analyzeOperationEffects} = require('./tx-effects-analyzer')
const {parseTxResult} = require('./tx-result-parser')
const {parseLedgerEntryChanges} = require('./ledger-entry-changes-parser')
const {parseTxMetaChanges} = require('./tx-meta-changes-parser')
const effectTypes = require('./effect-types')
const {TxMetaEffectParserError} = require('./errors')

/**
 * Retrieve effects from transaction execution result metadata
 * @param {String} network - Network identifier or passphrase
 * @param {String|Buffer|xdr.TransactionEnvelope} tx - Base64-encoded tx envelope xdr
 * @param {String|Buffer|xdr.TransactionResult} result? - Base64-encoded tx envelope result
 * @param {String|Buffer|xdr.TransactionMeta} meta? - Base64-encoded tx envelope meta
 * @return {ParsedTxOperationsMetadata}
 */
function parseTxOperationsMeta({network, tx, result, meta}) {
    if (!network)
        throw new TypeError(`Network passphrase/identifier argument is required.`)
    if (typeof network !== 'string')
        throw new TypeError(`Invalid network passphrase or identifier: "${network}".`)
    if (!tx)
        throw new TypeError(`Transaction envelope argument is required.`)
    const isEphemeral = !meta
    //parse tx, result, and meta xdr
    try {
        tx = ensureXdrInputType(tx, xdr.TransactionEnvelope)
    } catch (e) {
        throw  new TxMetaEffectParserError('Invalid transaction envelope XDR. ' + e.message)
    }
    let txResult
    if (!isEphemeral) {
        //retrieve operations result metadata
        try {
            meta = ensureXdrInputType(meta, xdr.TransactionMeta)
            if (meta.switch() === 3) {
                txResult = meta.v3().txResult()
            }
        } catch {
            throw new TxMetaEffectParserError('Invalid transaction metadata XDR. ' + e.message)
        }
    }
    //and tx result itself (for pre-Soroban environment it is stored separately)
    if (!txResult) {
        try {
            txResult = ensureXdrInputType(result, xdr.TransactionResult)
        } catch (e) {
            try {
                //try TransactionResultPair instead of TransactionResult
                const pair = ensureXdrInputType(result, xdr.TransactionResultPair)
                txResult = pair.result()
            } catch {
                throw new TxMetaEffectParserError('Invalid transaction result XDR. ' + e.message)
            }
        }
    }

    tx = TransactionBuilder.fromXDR(tx, Networks[network.toUpperCase()] || network)

    let parsedTx = tx

    const isFeeBump = !!parsedTx.innerTransaction
    let feeBumpSuccess
    const res = {
        tx,
        isEphemeral
    }

    if (!isEphemeral) {
<<<<<<< HEAD
        res.fee = processFeeChargedEffect(parsedTx, txResult.feeCharged().toString(), isFeeBump)
=======
        res.effects = [processFeeChargedEffect(parsedTx, result.feeCharged().toString(), isFeeBump)]
        //TODO: process TxMetaChangesBefore and TxMetaChangesAfter to emit tx-level effects (e.g. SignerRemoved after pre-auth tx execution)
>>>>>>> 468a2c17
    }

    //take inner transaction if parsed tx is a fee bump tx
    if (isFeeBump) {
        parsedTx = parsedTx.innerTransaction
        if (!isEphemeral) {
            txResult = txResult.result().innerResultPair().result()
            feeBumpSuccess = txResult.result().switch().value >= 0
        }
    }
    if (parsedTx.operations) {
        res.operations = parsedTx.operations

        //normalize operation source and effects container
        for (const op of parsedTx.operations) {
            if (!op.source) {
                op.source = parsedTx.source
            }
            op.effects = []
        }
    }

    const {success, opResults} = parseTxResult(txResult)
    if (!success || isFeeBump && !feeBumpSuccess) {
        res.failed = true
        return res
    }

    //do not process meta for unsubmitted/rejected transactions
    if (isEphemeral)
        return res

    const metaValue = meta.value()
    const opMeta = metaValue.operations()
    const events = metaValue.events ? metaValue.events().map(opEvents => opEvents.events()) : []

    //analyze operation effects for each operation
    for (let i = 0; i < parsedTx.operations.length; i++) {
        const operation = parsedTx.operations[i]
        if (success) {
            operation.effects = analyzeOperationEffects({
                operation,
                meta: opMeta[i]?.changes(),
                result: opResults[i],
                events: events[i]
            })
        }
    }
    return res
}

/**
 * Convert base64/raw XDR representation to XDR type
 * @param {String|Buffer|Uint8Array|xdrType} value
 * @param xdrType
 * @return {xdrType|*}
 * @internal
 */
function ensureXdrInputType(value, xdrType) {
    if (value instanceof xdrType)
        return value

    if (!value || (typeof value !== 'string' && !(value instanceof Uint8Array)))
        throw new TypeError(`Invalid input format. Expected xdr.${xdrType.name} (raw, buffer, or bas64-encoded).`)
    return xdrType.fromXDR(value, typeof value === 'string' ? 'base64' : 'raw')
}

/**
 * @typedef {{}} ParsedTxOperationsMetadata
 * @property {Transaction|FeeBumpTransaction} tx
 * @property {BaseOperation[]} operations
 * @property {Boolean} isEphemeral
 * @property {Boolean} [failed]
 * @property {{}[]} [effects]
 */

module.exports = {parseTxOperationsMeta, parseTxResult, analyzeOperationEffects, parseLedgerEntryChanges, parseTxMetaChanges, effectTypes}<|MERGE_RESOLUTION|>--- conflicted
+++ resolved
@@ -67,12 +67,8 @@
     }
 
     if (!isEphemeral) {
-<<<<<<< HEAD
-        res.fee = processFeeChargedEffect(parsedTx, txResult.feeCharged().toString(), isFeeBump)
-=======
         res.effects = [processFeeChargedEffect(parsedTx, result.feeCharged().toString(), isFeeBump)]
         //TODO: process TxMetaChangesBefore and TxMetaChangesAfter to emit tx-level effects (e.g. SignerRemoved after pre-auth tx execution)
->>>>>>> 468a2c17
     }
 
     //take inner transaction if parsed tx is a fee bump tx
